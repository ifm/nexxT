# SPDX-License-Identifier: Apache-2.0
# Copyright (C) 2020 ifm electronic gmbh
#
# THE PROGRAM IS PROVIDED "AS IS" WITHOUT WARRANTY OF ANY KIND.
#

"""
This module provides the graph editor GUI service of the nexxT service.
"""

import logging
import platform
import os.path
import pkg_resources
import nexxT.Qt
from nexxT.Qt.QtWidgets import (QGraphicsScene, QGraphicsItemGroup, QGraphicsSimpleTextItem,
                               QGraphicsPathItem, QGraphicsItem, QMenu, QInputDialog, QMessageBox,
                               QGraphicsLineItem, QFileDialog, QDialog, QGridLayout, QCheckBox, QVBoxLayout, QGroupBox,
                               QDialogButtonBox, QGraphicsView, QStyle, QStyleOptionGraphicsItem)
from nexxT.Qt.QtGui import QBrush, QPen, QColor, QPainterPath, QImage, QAction
from nexxT.Qt.QtCore import QPointF, Signal, QObject, QRectF, QSizeF, Qt
from nexxT.core.BaseGraph import BaseGraph
from nexxT.core.Graph import FilterGraph
from nexxT.core.SubConfiguration import SubConfiguration
from nexxT.core.CompositeFilter import CompositeFilter
from nexxT.core.PluginManager import PluginManager
from nexxT.core.Utils import checkIdentifier, handleException, ThreadToColor, assertMainThread
from nexxT.core.Exceptions import InvalidIdentifierException
from nexxT.interface import InputPortInterface, OutputPortInterface
from nexxT.services.gui import GraphLayering

logger = logging.getLogger(__name__)

class MyGraphicsPathItem(QGraphicsPathItem, QObject):
    """
    Little subclass for receiving hover events and scene position changes outside the items
    """
    hoverEnter = Signal()
    hoverLeave = Signal()
    scenePosChanged = Signal(QPointF)

    def __init__(self, *args, **kw):
        QGraphicsPathItem.__init__(self, *args, **kw)
        QObject.__init__(self)
        self.setAcceptHoverEvents(True)

    def hoverEnterEvent(self, event):
        """
        emit corresponding singal

        :param event: the qt event
        :return:
        """
        self.hoverEnter.emit()
        return super().hoverEnterEvent(event)

    def hoverLeaveEvent(self, event):
        """
        emit corresponding signal

        :param event: the qt event
        :return:
        """
        self.hoverLeave.emit()
        return super().hoverLeaveEvent(event)

    def itemChange(self, change, value):
        """
        in case of scene position changes, emit the corresponding signal

        :param change: what has changed
        :param value: the new value
        :return:
        """
        if change == QGraphicsItem.ItemScenePositionHasChanged:
            self.scenePosChanged.emit(value)
        return super().itemChange(change, value)

class MySimpleTextItem(QGraphicsSimpleTextItem):
    """
    QGraphicsSimpleTextItem with a background brush
    """
    def __init__(self, *args, **kw):
        super().__init__(*args, **kw)
        self.brush = QBrush()

    def setBackgroundBrush(self, brush):
        """
        set the background brush

        :param brush: a QBrush instance
        :return:
        """
        self.brush = brush

    def paint(self, painter, option, widget):
        """
        first paint the background and afterwards use standard paint method

        :param painter: a QPainter instance
        :param option: unused
        :param widget: unused
        :return:
        """
        b = painter.brush()
        p = painter.pen()
        painter.setBrush(self.brush)
        painter.setPen(QPen(QColor(0, 0, 0, 0)))
        painter.drawRect(self.boundingRect())
        painter.setBrush(b)
        painter.setPen(p)
        super().paint(painter, option, widget)

class BaseGraphScene(QGraphicsScene):
    """
    Basic graph display and manipulation scene. Generic base class intended to be overwritten.
    """

    connectionAddRequest = Signal(str, str, str, str)

    STYLE_ROLE_SIZE = 0     # expects a QSizeF instance
    STYLE_ROLE_PEN = 1      # expects a Pen instance
    STYLE_ROLE_BRUSH = 2    # expects a Brush instance
    STYLE_ROLE_RRRADIUS = 3 # expects a float, the radius of rounded rectangles
    STYLE_ROLE_VSPACING = 4 # expects a float
    STYLE_ROLE_HSPACING = 5 # expects a float
    STYLE_ROLE_TEXT_BRUSH = 6 # expects a brush, will be used as background of fonts

    KEY_ITEM = 0

    class NodeItem(QGraphicsItemGroup):
        """
        An item which represents a node in the graph. The item group is also used for grouping the port items.
        """
        @staticmethod
        def itemTypeName():
            """
            return a class identification name.

            :return:
            """
            return "node"

        def __init__(self, name):
            super().__init__(None)
            self.name = name
            self.inPortItems = []
            self.outPortItems = []
            self.setHandlesChildEvents(False)
            self.setFlag(QGraphicsItem.ItemClipsToShape, True)
            self.setFlag(QGraphicsItem.ItemClipsChildrenToShape, True)
            self.setFlag(QGraphicsItem.ItemIsSelectable, True)
            self.hovered = False
            self.sync()

        def getInPortItem(self, name):
            """
            Searches for the input port named by name

            :param name: a string instance
            :return: a PortItem instance
            """
            found = [i for i in self.inPortItems if i.name == name]
            if len(found) == 1:
                return found[0]
            return None

        def getOutPortItem(self, name):
            """
            Searches for the output port named by name

            :param name: a string instance
            :return: a PortItem instance
            """
            found = [i for i in self.outPortItems if i.name == name]
            if len(found) == 1:
                return found[0]
            return None

        def addInPortItem(self, name):
            """
            Adds a new input port to the node

            :param name: the port name
            :return:
            """
            assert self.getInPortItem(name) is None
            portItem = BaseGraphScene.PortItem(name, self)
            self.inPortItems.append(portItem)
            self.sync()

        def addOutPortItem(self, name):
            """
            Adds a new output port to the node

            :param name: the port name
            :return:
            """
            assert self.getOutPortItem(name) is None
            portItem = BaseGraphScene.PortItem(name, self)
            self.outPortItems.append(portItem)
            self.sync()

        def nodeHeight(self):
            """
            :return: the node height in pixels including spacing.
            """
            style = BaseGraphScene.getData if self.scene() is None else self.scene().getData
            size = style(self, BaseGraphScene.STYLE_ROLE_SIZE)
            vspacing = style(self, BaseGraphScene.STYLE_ROLE_VSPACING)
            inPortHeight = sum(style(ip, BaseGraphScene.STYLE_ROLE_VSPACING) for ip in self.inPortItems)
            outPortHeight = sum(style(op, BaseGraphScene.STYLE_ROLE_VSPACING) for op in self.outPortItems)
            nodeHeight = size.height() + max(inPortHeight, outPortHeight)
            return nodeHeight+2*vspacing

        def nodeWidth(self):
            """
            :return: the node width in pixels including spacing.
            """
            style = BaseGraphScene.getData if self.scene() is None else self.scene().getData
            size = style(self, BaseGraphScene.STYLE_ROLE_SIZE)
            hspacing = style(self, BaseGraphScene.STYLE_ROLE_HSPACING)
            return size.width() + 2*hspacing

        def sync(self):
            """
            synchronize the item with the model (also the ports)

            :return:
            """
            self.prepareGeometryChange()
            nodePP = QPainterPath()
            style = BaseGraphScene.getData if self.scene() is None else self.scene().getData

            size = style(self, BaseGraphScene.STYLE_ROLE_SIZE)
            vspacing = style(self, BaseGraphScene.STYLE_ROLE_VSPACING)
            hspacing = style(self, BaseGraphScene.STYLE_ROLE_HSPACING)
            radius = style(self, BaseGraphScene.STYLE_ROLE_RRRADIUS)

            inPortHeight = sum(style(ip, BaseGraphScene.STYLE_ROLE_VSPACING) for ip in self.inPortItems)
            outPortHeight = sum(style(op, BaseGraphScene.STYLE_ROLE_VSPACING) for op in self.outPortItems)
            nodeHeight = size.height() + max(inPortHeight, outPortHeight)
            nodePP.addRoundedRect(hspacing, vspacing, size.width(), nodeHeight, radius, radius)
            if not hasattr(self, "nodeGrItem"):
                self.nodeGrItem = MyGraphicsPathItem(nodePP, None)
                self.nodeTextItem = MySimpleTextItem()
                self.nodeGrItem.hoverEnter.connect(self.hoverEnter)
                self.nodeGrItem.hoverLeave.connect(self.hoverLeave)
                self.nodeGrItem.setData(BaseGraphScene.KEY_ITEM, self)
            else:
                self.nodeGrItem.prepareGeometryChange()
                self.nodeTextItem.prepareGeometryChange()
                self.removeFromGroup(self.nodeGrItem)
                self.removeFromGroup(self.nodeTextItem)
            self.nodeGrItem.setPath(nodePP)
            self.nodeGrItem.setPen(style(self, BaseGraphScene.STYLE_ROLE_PEN))
            self.nodeGrItem.setBrush(style(self, BaseGraphScene.STYLE_ROLE_BRUSH))
            self.nodeTextItem.setText(self.name)
            self.nodeTextItem.setBackgroundBrush(style(self, BaseGraphScene.STYLE_ROLE_TEXT_BRUSH))
            self.addToGroup(self.nodeGrItem)
            self.addToGroup(self.nodeTextItem)
            br = self.nodeTextItem.boundingRect()
            self.nodeTextItem.setPos(hspacing + size.width()/2 - br.width()/2,
                                     vspacing + nodeHeight/2 - br.height()/2)

            y = vspacing + size.height()/2
            for p in self.inPortItems:
                y += style(p, BaseGraphScene.STYLE_ROLE_VSPACING)/2
                p.setPos(hspacing, y, False)
                y += style(p, BaseGraphScene.STYLE_ROLE_VSPACING)/2
                p.sync()

            y = vspacing + size.height()/2
            for p in self.outPortItems:
                y += style(p, BaseGraphScene.STYLE_ROLE_VSPACING)/2
                p.setPos(hspacing + size.width(), y, True)
                y += style(p, BaseGraphScene.STYLE_ROLE_VSPACING)/2
                p.sync()

        def hoverEnter(self):
            """
            Slot called on hover enter

            :return:
            """
            self.hovered = True
            self.setFlag(QGraphicsItem.ItemIsMovable, True)
            self.sync()

        def hoverLeave(self):
            """
            Slot called on hover leave.

            :return:
            """
            self.hovered = False
            self.setFlag(QGraphicsItem.ItemIsMovable, False)
            self.sync()

        def itemChange(self, change, value):
            """
            overwritten from QGraphicsItem

            :param change: the thing that has changed
            :param value: the new value
            :return:
            """
            if change in [QGraphicsItem.ItemSelectedHasChanged]:
                self.sync()
            return super().itemChange(change, value)

        def paint(self, painter, option, widget):
            """
            Overwritten from base class to prevent drawing the selection rectangle

            :param painter: a QPainter instance
            :param option: a QStyleOptionGraphicsItem instance
            :param widget: a QWidget instance or None
            :return:
            """
            no = QStyleOptionGraphicsItem(option)
            no.state = no.state & ~QStyle.State_Selected
            super().paint(painter, no, widget)

    class PortItem:
        """
        This class represents a port in a node.
        """
        @staticmethod
        def itemTypeName():
            """
            Returns a class identification string.

            :return:
            """
            return "port"

        def __init__(self, name, nodeItem):
            self.name = name
            self.nodeItem = nodeItem
            self.connections = []
            self.hovered = False
            self.isOutput = False
            self.sync()

        def setPos(self, x, y, isOutput): # pylint: disable=invalid-name
            """
            Sets the position of this item to the given coordinates, assigns output / input property.

            :param x: the x coordinate
            :param y: the y coordinate
            :param isOutput: a boolean
            :return:
            """
            self.sync()
            self.isOutput = isOutput
            self.portGrItem.setPos(x, y)
            br = self.portTextItem.boundingRect()
            if isOutput:
                self.portTextItem.setPos(x+3, y - br.height())
            else:
                self.portTextItem.setPos(x-3-br.width(), y - br.height())

        def sync(self):
            """
            Synchronizes the item to the model.

            :return:
            """
            portPP = QPainterPath()
            style = BaseGraphScene.getData if self.nodeItem.scene() is None else self.nodeItem.scene().getData
            size = style(self, BaseGraphScene.STYLE_ROLE_SIZE)
            if self.isOutput:
                x = size.width()/2
            else:
                x = -size.width()/2
            portPP.addEllipse(QPointF(x, 0), size.width()/2, size.height()/2)
            if not hasattr(self, "portGrItem"):
                self.portGrItem = MyGraphicsPathItem(None)
                self.portTextItem = MySimpleTextItem(self.name, None)
                self.portGrItem.hoverEnter.connect(self.hoverEnter)
                self.portGrItem.hoverLeave.connect(self.hoverLeave)
                self.portGrItem.setData(BaseGraphScene.KEY_ITEM, self)
            else:
                self.portGrItem.prepareGeometryChange()
                self.portTextItem.prepareGeometryChange()
                self.nodeItem.removeFromGroup(self.portGrItem)
                self.nodeItem.removeFromGroup(self.portTextItem)
            self.portGrItem.setPath(portPP)
            self.portGrItem.setPen(style(self, BaseGraphScene.STYLE_ROLE_PEN))
            self.portGrItem.setBrush(style(self, BaseGraphScene.STYLE_ROLE_BRUSH))
            self.portGrItem.setFlag(QGraphicsItem.ItemSendsScenePositionChanges, True)
            self.portGrItem.scenePosChanged.connect(self.scenePosChanged)
            self.portGrItem.setZValue(1)
            self.nodeItem.addToGroup(self.portGrItem)
            self.nodeItem.addToGroup(self.portTextItem)
            self.portTextItem.setZValue(1)
            self.portTextItem.setBackgroundBrush(style(self, BaseGraphScene.STYLE_ROLE_TEXT_BRUSH))
            self.portTextItem.setText(self.name)
            for c in self.connections:
                c.sync()

        def hoverEnter(self):
            """
            Slot called on hover enter

            :return:
            """
            self.hovered = True
            self.sync()

        def hoverLeave(self):
            """
            Slot called on hover leave.

            :return:
            """
            self.hovered = False
            self.sync()

        def scenePosChanged(self, value): # pylint: disable=unused-argument
            """
            Slot called on scene position changes, need to synchronize connections.

            :param value:
            :return:
            """
            for c in self.connections:
                c.sync()

        def remove(self):
            """
            Removes this port from its item group.

            :return:
            """
            if hasattr(self, "portGrItem"):
                self.nodeItem.removeFromGroup(self.portGrItem)
                self.nodeItem.removeFromGroup(self.portTextItem)
                self.portGrItem.scene().removeItem(self.portGrItem)
                self.portTextItem.scene().removeItem(self.portTextItem)
            if self in self.nodeItem.outPortItems:
                self.nodeItem.outPortItems.remove(self)
            if self in self.nodeItem.inPortItems:
                self.nodeItem.inPortItems.remove(self)

    class ConnectionItem(QGraphicsPathItem):
        """
        This item corresponds with a connection between an output and an input port.
        """
        @staticmethod
        def itemTypeName():
            """
            Returns an identificytion string.

            :return:
            """
            return "connection"

        def __init__(self, portFrom, portTo):
            super().__init__()
            self.portFrom = portFrom
            self.portTo = portTo
            self.hovered = False
            self.setAcceptHoverEvents(True)
            self.setData(BaseGraphScene.KEY_ITEM, self)
            self.setZValue(-1)
            self.sync()

        def sync(self):
            """
            Synchronizes the view with the model.

            :return:
            """
            pp = QPainterPath()
            pFrom = self.mapFromScene(self.portFrom.nodeItem.mapToScene(self.portFrom.portGrItem.pos()))
            pTo = self.mapFromScene(self.portTo.nodeItem.mapToScene(self.portTo.portGrItem.pos()))
            style = BaseGraphScene.getData if self.scene() is None else self.scene().getData
            if pTo.x() > pFrom.x():
                # forward connection
                pp.moveTo(pFrom)
                pp.lineTo(pFrom + QPointF(style(self.portFrom, BaseGraphScene.STYLE_ROLE_HSPACING), 0))
                pp.lineTo(pTo - QPointF(style(self.portTo, BaseGraphScene.STYLE_ROLE_HSPACING), 0))
                pp.lineTo(pTo)
            else:
                # backward connection
                if self.portFrom.nodeItem is self.portTo.nodeItem:
                    upper = self.portTo.nodeItem.mapToScene(QPointF(0, 0))
                    upper -= QPointF(0, style(self.portTo.nodeItem, BaseGraphScene.STYLE_ROLE_VSPACING)/2)
                    upper = self.mapFromScene(upper)
                    y = upper.y()
                else:
                    y = pFrom.y()*0.5 + pTo.y()*0.5
                p = pFrom
                pp.moveTo(p)
                p += QPointF(style(self.portFrom, BaseGraphScene.STYLE_ROLE_HSPACING), 0)
                pp.lineTo(p)
                p.setY(y)
                pp.lineTo(p)
                p.setX(pTo.x() - style(self.portTo, BaseGraphScene.STYLE_ROLE_HSPACING))
                pp.lineTo(p)
                p.setY(pTo.y())
                pp.lineTo(p)
                pp.lineTo(pTo)
            self.prepareGeometryChange()
            self.setPen(style(self, BaseGraphScene.STYLE_ROLE_PEN))
            self.setPath(pp)

        def hoverEnterEvent(self, event):
            """
            override for hover enter events

            :param event: the QT event
            :return:
            """
            self.hovered = True
            self.sync()
            return super().hoverEnterEvent(event)

        def hoverLeaveEvent(self, event):
            """
            override for hover leave events

            :param event: the QT event
            :return:
            """
            self.hovered = False
            self.sync()
            return super().hoverLeaveEvent(event)

        def shape(self):
            """
            Unsure if this is needed, but it may give better hover positions

            :return:
            """
            return self.path()


    def __init__(self, parent):
        super().__init__(parent)
        self.nodes = {}
        self.connections = []
        self.itemOfContextMenu = None
        self.addingConnection = None
        self._lastEndPortHovered = None

    def addNode(self, name):
        """
        Add a named node to the graph

        :param name: a string instance
        :return:
        """
        assert not name in self.nodes
        self.nodes[name] = self.NodeItem(name)
        self.addItem(self.nodes[name])

    def renameNode(self, oldName, newName):
        """
        Rename a node in the graph

        :param oldName: the old name
        :param newName: the new name
        :return:
        """
        ni = self.nodes[oldName]
        ni.name = newName
        del self.nodes[oldName]
        self.nodes[newName] = ni
        ni.sync()

    def removeNode(self, name):
        """
        Remove a node from the graph

        :param name: the node name
        :return:
        """
        ni = self.nodes[name]
        toDel = []
        for c in self.connections:
            if c.portFrom.nodeItem is ni or c.portTo.nodeItem is ni:
                toDel.append(c)
        for c in toDel:
            self.removeConnection(c.portFrom.nodeItem.name, c.portFrom.name,
                                  c.portTo.nodeItem.name, c.portTo.name)
        del self.nodes[name]
        self.removeItem(ni)

    def addInPort(self, node, name):
        """
        add an input port to a node

        :param node: the node name
        :param name: the port name
        :return:
        """
        nodeItem = self.nodes[node]
        nodeItem.addInPortItem(name)

    def renameInPort(self, node, oldName, newName):
        """
        Rename an input port from a node

        :param node: the node name
        :param oldName: the old port name
        :param newName: the new port name
        :return:
        """
        ni = self.nodes[node]
        pi = ni.getInPortItem(oldName)
        pi.name = newName
        ni.sync()

    def renameOutPort(self, node, oldName, newName):
        """
        Rename an output port from a node

        :param node: the node name
        :param oldName: the old port name
        :param newName: the new port name
        :return:
        """
        ni = self.nodes[node]
        pi = ni.getOutPortItem(oldName)
        pi.name = newName
        ni.sync()

    def removeInPort(self, node, name):
        """
        Remove an input port from a node

        :param node: the node name
        :param name: the port name
        :return:
        """
        ni = self.nodes[node]
        pi = ni.getInPortItem(name)
        for c in pi.connections:
            if c.portTo is pi:
                self.removeConnection(c.portFrom.nodeItem.name, c.portFrom.name,
                                      c.portTo.nodeItem.name, c.portTo.name)
        pi.remove()
        ni.sync()

    def removeOutPort(self, node, name):
        """
        Remove an output port from a node

        :param node: the node name
        :param name: the port name
        :return:
        """
        ni = self.nodes[node]
        pi = ni.getOutPortItem(name)
        for c in pi.connections:
            if c.portFrom is pi:
                self.removeConnection(c.portFrom.nodeItem.name, c.portFrom.name,
                                      c.portTo.nodeItem.name, c.portTo.name)
        pi.remove()
        ni.sync()

    def addOutPort(self, node, name):
        """
        Adds an output port to a node

        :param node: the node name
        :param name: the port name
        :return:
        """
        nodeItem = self.nodes[node]
        nodeItem.addOutPortItem(name)

    def addConnection(self, nodeFrom, portFrom, nodeTo, portTo):
        """
        Add a connection to the graph

        :param nodeFrom: the start node's name
        :param portFrom: the start node's port
        :param nodeTo: the end node's name
        :param portTo: the end node's port
        :return:
        """
        nodeFromItem = self.nodes[nodeFrom]
        portFromItem = nodeFromItem.getOutPortItem(portFrom)
        nodeToItem = self.nodes[nodeTo]
        portToItem = nodeToItem.getInPortItem(portTo)
        self.connections.append(self.ConnectionItem(portFromItem, portToItem))
        portFromItem.connections.append(self.connections[-1])
        portToItem.connections.append(self.connections[-1])
        self.addItem(self.connections[-1])

    def removeConnection(self, nodeFrom, portFrom, nodeTo, portTo):
        """
        Removes a connection from the graph

        :param nodeFrom: the start node's name
        :param portFrom: the start node's port
        :param nodeTo: the end node's name
        :param portTo: the end node's port
        :return:
        """
        ni1 = self.nodes[nodeFrom]
        pi1 = ni1.getOutPortItem(portFrom)
        ni2 = self.nodes[nodeTo]
        pi2 = ni2.getInPortItem(portTo)
        for ci in [c for c in self.connections if c.portFrom is pi1 and c.portTo is pi2]:
            pi1.connections.remove(ci)
            pi2.connections.remove(ci)
            self.connections.remove(ci)
            self.removeItem(ci)
        ni1.sync()
        ni2.sync()

    @staticmethod
    def getData(item, role):
        """
        returns render-relevant information about the specified item
        can be overriden in concrete editor instances

        :param item: an instance of BaseGraphScene.NodeItem, BaseGraphScene.PortItem or BaseGraphScene.ConnectionItem
        :param role: one of STYLE_ROLE_SIZE, STYLE_ROLE_PEN, STYLE_ROLE_BRUSH, STYLE_ROLE_RRRADIUS, STYLE_ROLE_VSPACING,
                     STYLE_ROLE_HSPACING
        :return: the expected item related to the role
        """
        # pylint: disable=invalid-name
        DEFAULTS = {
            BaseGraphScene.STYLE_ROLE_HSPACING : 0,
            BaseGraphScene.STYLE_ROLE_VSPACING : 0,
            BaseGraphScene.STYLE_ROLE_SIZE : QSizeF(),
            BaseGraphScene.STYLE_ROLE_RRRADIUS : 0,
            BaseGraphScene.STYLE_ROLE_PEN : QPen(),
            BaseGraphScene.STYLE_ROLE_BRUSH : QBrush(),
            BaseGraphScene.STYLE_ROLE_TEXT_BRUSH : QBrush(),
        }

        if isinstance(item, BaseGraphScene.NodeItem):
            NODE_STYLE = {
                BaseGraphScene.STYLE_ROLE_HSPACING : 50,
                BaseGraphScene.STYLE_ROLE_VSPACING : 10,
                BaseGraphScene.STYLE_ROLE_SIZE : QSizeF(115, 30),
                BaseGraphScene.STYLE_ROLE_RRRADIUS : 4,
                BaseGraphScene.STYLE_ROLE_PEN : QPen(QColor(10, 10, 10)),
                BaseGraphScene.STYLE_ROLE_BRUSH : QBrush(QColor(10, 200, 10, 180)),
            }
            res = NODE_STYLE.get(role, DEFAULTS.get(role))
            if item.hovered and role == BaseGraphScene.STYLE_ROLE_PEN:
                res.setWidthF(3)
            if item.isSelected() and role == BaseGraphScene.STYLE_ROLE_PEN:
                res.setWidthF(max(2, res.widthF()))
                res.setStyle(Qt.DashLine)
            return res
        if isinstance(item, BaseGraphScene.PortItem):
            def portIdx(portItem):
                nodeItem = portItem.nodeItem
                if portItem in nodeItem.inPortItems:
                    return nodeItem.inPortItems.index(portItem)
                if portItem in nodeItem.outPortItems:
                    return len(nodeItem.outPortItems) - 1 - nodeItem.outPortItems.index(portItem)
                return 0

            PORT_STYLE = {
                BaseGraphScene.STYLE_ROLE_SIZE : QSizeF(5, 5),
                BaseGraphScene.STYLE_ROLE_VSPACING : 20,
                BaseGraphScene.STYLE_ROLE_HSPACING : (BaseGraphScene.getData(item.nodeItem,
                                                                             BaseGraphScene.STYLE_ROLE_HSPACING) +
                                                      portIdx(item) * 5),
                BaseGraphScene.STYLE_ROLE_PEN : QPen(QColor(10, 10, 10)),
                BaseGraphScene.STYLE_ROLE_BRUSH : QBrush(QColor(50, 50, 50, 180)),
            }
            PORT_STYLE_HOVERED = {
                BaseGraphScene.STYLE_ROLE_SIZE : QSizeF(8, 8),
            }
            if item.hovered:
                return PORT_STYLE_HOVERED.get(role, PORT_STYLE.get(role, DEFAULTS.get(role)))
            return PORT_STYLE.get(role, DEFAULTS.get(role))
        if isinstance(item, BaseGraphScene.ConnectionItem):
            CONN_STYLE = {
                BaseGraphScene.STYLE_ROLE_PEN : QPen(QColor(10, 10, 10), 1.5),
            }
            CONN_STYLE_HOVERED = {
                BaseGraphScene.STYLE_ROLE_PEN : QPen(QColor(10, 10, 10), 3),
            }
            if item.hovered:
                return CONN_STYLE_HOVERED.get(role, CONN_STYLE.get(role, DEFAULTS.get(role)))
            return CONN_STYLE.get(role, DEFAULTS.get(role))
        # pylint: enable=invalid-name
        raise TypeError("Unexpected item.")

    def graphItemAt(self, scenePos):
        """
        Returns the graph item at the specified scene position

        :param scenePos: a QPoint instance
        :return: a NodeItem, PortItem or ConnectionItem instance
        """
        gitems = self.items(scenePos)
        gitems_relaxed = self.items(QRectF(scenePos - QPointF(2, 2), QSizeF(4, 4)))
        for gi in gitems + gitems_relaxed:
            item = gi.data(BaseGraphScene.KEY_ITEM)
            self.itemOfContextMenu = item
            if isinstance(item, (BaseGraphScene.NodeItem, BaseGraphScene.PortItem, BaseGraphScene.ConnectionItem)):
                return item
        return None

    def mousePressEvent(self, event):
        """
        Override from QGraphicsScene (used for dragging connections)

        :param event: the QT event
        :return:
        """
        if event.button() == Qt.LeftButton:
            item = self.graphItemAt(event.scenePos())
            if isinstance(item, BaseGraphScene.PortItem):
                fromPos = item.portGrItem.scenePos()
                lineItem = QGraphicsLineItem(None)
                fromPos = lineItem.mapFromScene(fromPos)
                lineItem.setLine(fromPos.x(), fromPos.y(), fromPos.x(), fromPos.y())
                lineItem.setPen(QPen(Qt.DotLine))
                self.addItem(lineItem)
                self.addingConnection = dict(port=item, lineItem=lineItem)
                self.update()
                for v in self.views():
                    v.setDragMode(QGraphicsView.NoDrag)
                return True
        return super().mousePressEvent(event)

    def mouseMoveEvent(self, event):
        """
        Override from QGraphicsScene (used for dragging connections)

        :param event: the QT event
        :return:
        """
        if event.buttons() & Qt.LeftButton == Qt.LeftButton and self.addingConnection is not None:
            lineItem = self.addingConnection["lineItem"]
            toPos = lineItem.mapFromScene(event.scenePos())
            lineItem.prepareGeometryChange()
            lineItem.setLine(lineItem.line().x1(), lineItem.line().y1(), toPos.x(), toPos.y())
            item = self.graphItemAt(event.scenePos())
            if not isinstance(item, BaseGraphScene.PortItem):
                item = None
            if isinstance(item, BaseGraphScene.PortItem) and item != self._lastEndPortHovered:
                self._lastEndPortHovered = item
                item.hoverEnter()
            elif item != self._lastEndPortHovered and self._lastEndPortHovered is not None:
                self._lastEndPortHovered.hoverLeave()
                self._lastEndPortHovered = None
            self.update()
            return True
        return super().mouseMoveEvent(event)

    def mouseReleaseEvent(self, event):
        """
        Override from QGraphicsScene (used for dragging connections)

        :param event: the QT event
        :return:
        """
        if event.button() == Qt.LeftButton and self.addingConnection is not None:
            for v in self.views():
                v.setDragMode(QGraphicsView.RubberBandDrag)
            portOther = self.addingConnection["port"]
            self.removeItem(self.addingConnection["lineItem"])
            self.addingConnection = None
            portHere = self.graphItemAt(event.scenePos())
            if portOther.isOutput != portHere.isOutput:
                if portOther.isOutput:
                    portFrom = portOther
                    portTo = portHere
                else:
                    portFrom = portHere
                    portTo = portOther
                self.connectionAddRequest.emit(portFrom.nodeItem.name, portFrom.name, portTo.nodeItem.name, portTo.name)
            if self._lastEndPortHovered is not None:
                self._lastEndPortHovered.hoverLeave()
                self._lastEndPortHovered = None
            return True
        return super().mouseReleaseEvent(event)

    def autoLayout(self):
        """
        Automatic layout of nodes using a heuristic layering algorithm.

        :return:
        """
        gl = GraphLayering.GraphRep(self)
        layers, _ = gl.sortLayers()
        layeredNodes = gl.layersToNodeNames(layers)
        x = 0
        for _, l in enumerate(layeredNodes):
            y = 0
            maxdx = 0
            for _, n in enumerate(l):
                self.nodes[n].setPos(x, y)
                y += self.nodes[n].nodeHeight()
                maxdx = max(maxdx, self.nodes[n].nodeWidth())
            x += maxdx + self.STYLE_ROLE_HSPACING

class PortSelectorDialog(QDialog):
    """
    Dialog for selecting the ports which shall be created.
    """
    def __init__(self, parent, inputPorts, outputPorts, graph, nodeName):
        """
        Constructor

        :param parent: this dialog's parent widget
        :param inputPorts: the list of input port names
        :param outputPorts: the list of output port names
        :param graph: the corresponding BaseGraph instance
        :param nodeName: the name of the corresponding node
        """
        super().__init__(parent)
        layout = QGridLayout()
        gbi = QGroupBox("Input Ports", self)
        gbo = QGroupBox("Output Ports", self)
        vbi = QVBoxLayout()
        vbo = QVBoxLayout()
        self.inputCheckBoxes = []
        self.outputCheckBoxes = []
        self.selectedInputPorts = []
        self.selectedOutputPorts = []
        for ip in inputPorts:
            cb = QCheckBox(ip)
            cb.setText(ip)
            cb.setChecked(True)
            if ip in graph.allInputPorts(nodeName):
                cb.setEnabled(False)
            else:
                cb.setEnabled(True)
            vbi.addWidget(cb)
            self.inputCheckBoxes.append(cb)
        gbi.setLayout(vbi)
        for op in outputPorts:
            cb = QCheckBox(op)
            cb.setText(op)
            cb.setChecked(True)
            if op in graph.allOutputPorts(nodeName):
                cb.setEnabled(False)
            else:
                cb.setEnabled(True)
            vbo.addWidget(cb)
            self.outputCheckBoxes.append(cb)
        gbo.setLayout(vbo)
        layout = QGridLayout(self)
        layout.addWidget(gbi, 0, 0)
        layout.addWidget(gbo, 0, 1)
        buttonBox = QDialogButtonBox(QDialogButtonBox.Ok|QDialogButtonBox.Cancel)
        buttonBox.accepted.connect(self.accept)
        buttonBox.rejected.connect(self.reject)
        layout.addWidget(buttonBox, 1, 0, 1, 2)
        self.setLayout(layout)
        self.setWindowTitle("Select Ports to be created")

    def accept(self):
        """
        Accepts user selection.
        """
        self.selectedInputPorts = [cb.text() for cb in self.inputCheckBoxes if cb.isChecked() and cb.isEnabled()]
        self.selectedOutputPorts = [cb.text() for cb in self.outputCheckBoxes if cb.isChecked() and cb.isEnabled()]
        return super().accept()

    def reject(self):
        """
        Rejects user selection.
        """
        self.selectedInputPorts = []
        self.selectedOutputPorts = []
        return super().reject()

    @staticmethod
    def getSelectedPorts(parent, inputPorts, outputPorts, graph, nodeName):
        """
        Convenience function for executing the dialog.

        :param parent: this dialog's parent widget
        :param inputPorts: the list of input port names
        :param outputPorts: the list of output port names
        :param graph: the corresponding BaseGraph instance
        :param nodeName: the name of the corresponding node
        """
        d = PortSelectorDialog(parent, inputPorts, outputPorts, graph, nodeName)
        if nexxT.Qt.call_exec(d) == QDialog.Accepted:
            return d.selectedInputPorts, d.selectedOutputPorts
        return [], []

class GraphScene(BaseGraphScene):
    """
    Concrete class interacting with a BaseGraph or FilterGraph instance
    """
    def __init__(self, graph, parent):
        super().__init__(parent)
        self.graph = graph
        self._threadBrushes = {
            "main" : BaseGraphScene.getData(BaseGraphScene.NodeItem("<temp>"), BaseGraphScene.STYLE_ROLE_BRUSH),
        }
        for n in self.graph.allNodes():
            self.addNode(n)
            for p in self.graph.allInputPorts(n):
                self.addInPort(n, p)
            for p in self.graph.allOutputPorts(n):
                self.addOutPort(n, p)
            # make sure that the added nodes are painted in correct styling
            self.nodes[n].sync()
        for c in self.graph.allConnections():
            self.addConnection(*c)
        self.graph.nodeAdded.connect(self.addNode)
        self.graph.nodeRenamed.connect(self.renameNode)
        self.graph.nodeDeleted.connect(self.removeNode)
        self.graph.inPortAdded.connect(self.addInPort)
        self.graph.inPortRenamed.connect(self.renameInPort)
        self.graph.inPortDeleted.connect(self.removeInPort)
        self.graph.outPortAdded.connect(self.addOutPort)
        self.graph.outPortRenamed.connect(self.renameOutPort)
        self.graph.outPortDeleted.connect(self.removeOutPort)
        self.graph.connectionAdded.connect(self.addConnection)
        self.graph.connectionDeleted.connect(self.removeConnection)
        self.connectionAddRequest.connect(self.graph.addConnection)

        self.itemOfContextMenu = None

        self.actRenameNode = QAction("Rename node ...", self)
        self.actRemoveNode = QAction("Remove node ...", self)
        self.actAddNode = QAction("Add filter from file ...", self)
        self.actAutoLayout = QAction("Auto layout", self)
        self.actRemoveConnection = QAction("Remove connection ...", self)
        self.actSetNonblockingConnection = QAction("Set non blocking", self)
        self.actSetStandardBlockingConnection = QAction("Set blocking", self)
        self.actSetCustomBlockingConnection = QAction("Set blocking with width ...", self)
        self.actRenameNode.triggered.connect(self.renameDialog)
        self.actRemoveNode.triggered.connect(self.removeDialog)
        self.actRemoveConnection.triggered.connect(self.onConnectionRemove)
        self.actSetNonblockingConnection.triggered.connect(self.onConnSetNonBlocking)
        self.actSetStandardBlockingConnection.triggered.connect(self.onConnSetBlocking)
        self.actSetCustomBlockingConnection.triggered.connect(self.onConnSetCustom)
        self.actAutoLayout.triggered.connect(self.autoLayout)
        if isinstance(self.graph, FilterGraph):
            self.actRenamePort = QAction("Rename dynamic port ...", self)
            self.actRemovePort = QAction("Remove dynamic port ...", self)
            self.actAddInputPort = QAction("Add dynamic input port ...", self)
            self.actAddOutputPort = QAction("Add dynamic output port ...", self)
            self.actSuggestDynamicPorts = QAction("Suggest dynamic ports ...", self)
            self.entryPointActions = {}
            for ep in pkg_resources.iter_entry_points("nexxT.filters"):
                d = self.entryPointActions
                groups = ep.name.split(".")
                name = groups[-1]
                try:
                    checkIdentifier(name)
                except InvalidIdentifierException:
                    logger.warning("Entry point '%s' is no valid identifier. Ignoring.", ep.name)
                    continue
                groups = groups[:-1]
                for g in groups:
                    if not g in d:
                        d[g] = {}
                    d = d[g]
                if name in d:
                    logger.warning("Entry point '%s' registered twice, ignoring duplicates", ep.name)
                else:
                    d[name] = QAction(name)
                    d[name].setData(ep.name)
                    d[name].triggered.connect(self.addFilterFromEntryPoint)
            self.actAddNodeFromMod = QAction("Add filter from python module ...", self)
            self.actAddComposite = QAction("Add filter form composite definition ...", self)
            self.actSetThread = QAction("Set thread ...", self)
            self.actSuggestDynamicPorts.triggered.connect(self.onSuggestDynamicPorts)
            self.actAddNode.triggered.connect(self.onAddFilterFromFile)
            self.actAddNodeFromMod.triggered.connect(self.onAddFilterFromMod)
            self.actAddComposite.triggered.connect(self.onAddComposite)
            self.actSetThread.triggered.connect(self.setThread)
        elif isinstance(self.graph, BaseGraph):
            self.actRenamePort = QAction("Rename port ...", self)
            self.actRemovePort = QAction("Remove port ...", self)
            self.actAddInputPort = QAction("Add input port ...", self)
            self.actAddOutputPort = QAction("Add output port ...", self)
            self.actAddNode.triggered.connect(self.onAddNode)
        self.actRenamePort.triggered.connect(self.renameDialog)
        self.actRemovePort.triggered.connect(self.removeDialog)
        self.actAddInputPort.triggered.connect(self.addInputPort)
        self.actAddOutputPort.triggered.connect(self.addOutputPort)
        self.autoLayout()

    def getData(self, item, role):
        if isinstance(item, BaseGraphScene.NodeItem) and isinstance(self.graph, FilterGraph):
            if role == BaseGraphScene.STYLE_ROLE_BRUSH:
                mockup = self.graph.getMockup(item.name)
                threads = tuple(sorted(SubConfiguration.getThreadSet(mockup)))
                for t in threads:
                    if not t in self._threadBrushes:
                        self._threadBrushes[t] = QBrush(ThreadToColor.singleton.get(t))
                if len(threads) == 1:
                    return self._threadBrushes[threads[0]]
                if threads not in self._threadBrushes:
                    img = QImage(len(threads)*3, len(threads)*3, QImage.Format_BGR888)
                    for x in range(img.width()):
                        for y in range(img.height()):
                            tidx = ((x + y)//3) % len(threads)
                            c = self._threadBrushes[threads[tidx]].color()
                            img.setPixelColor(x, y, c)
                    self._threadBrushes[threads] = QBrush(img)
                return self._threadBrushes[threads]
            if role == BaseGraphScene.STYLE_ROLE_TEXT_BRUSH:
                mockup = self.graph.getMockup(item.name)
                threads = tuple(sorted(SubConfiguration.getThreadSet(mockup)))
                if len(threads) > 1:
                    return QBrush(QColor(255, 255, 255, 200))
                return QBrush(QColor(255, 255, 255, 100))
        if isinstance(item, BaseGraphScene.ConnectionItem) and isinstance(self.graph, FilterGraph):
            if role == BaseGraphScene.STYLE_ROLE_PEN:
                pen = BaseGraphScene.getData(item, role)
                assert isinstance(pen, QPen)
                nodeFrom = item.portFrom.nodeItem.name
                portFrom = item.portFrom.name
                nodeTo = item.portTo.nodeItem.name
                portTo = item.portTo.name
                width = self.graph.getConnectionProperties(nodeFrom, portFrom, nodeTo, portTo)["width"]
                if width == 0:
                    pen.setColor(QColor.fromString("red"))
                elif width > 1:
                    pen.setColor(QColor.fromString("blue"))
                return pen
        return BaseGraphScene.getData(item, role)

    def contextMenuEvent(self, event):
        """
        Overwritten from QGraphicsScene.
        """
        item = self.graphItemAt(event.scenePos())
        self.itemOfContextMenu = item
        if isinstance(item, BaseGraphScene.NodeItem):
            m = QMenu(self.views()[0])
            m.addActions([self.actRenameNode, self.actRemoveNode, self.actAddInputPort, self.actAddOutputPort,
                          self.actSuggestDynamicPorts])
            if isinstance(self.graph, FilterGraph):
                m.addAction(self.actSetThread)
                mockup = self.graph.getMockup(item.name)
                din, dout = mockup.getDynamicPortsSupported()
                self.actAddInputPort.setEnabled(din)
                self.actAddOutputPort.setEnabled(dout)
                self.actSuggestDynamicPorts.setEnabled(din or dout)
                if (issubclass(mockup.getPluginClass(), CompositeFilter) or
                        issubclass(mockup.getPluginClass(), CompositeFilter.CompositeNode) or
                        issubclass(mockup.getPluginClass(), CompositeFilter.CompositeOutputNode) or
                        issubclass(mockup.getPluginClass(), CompositeFilter.CompositeInputNode)):
                    self.actSetThread.setEnabled(False)
                else:
                    self.actSetThread.setEnabled(True)
            nexxT.Qt.call_exec(m, event.screenPos())
        elif isinstance(item, BaseGraphScene.PortItem):
            m = QMenu(self.views()[0])
            if isinstance(self.graph, FilterGraph):
                mockup = self.graph.getMockup(item.nodeItem.name)
                port = mockup.getPort(item.name, OutputPortInterface if item.isOutput else InputPortInterface)
                self.actRenamePort.setEnabled(port.dynamic())
                self.actRemovePort.setEnabled(port.dynamic())
            m.addActions([self.actRenamePort, self.actRemovePort])
            nexxT.Qt.call_exec(m, event.screenPos())
        elif isinstance(item, BaseGraphScene.ConnectionItem):
            m = QMenu(self.views()[0])
            m.addActions([self.actSetNonblockingConnection,
                          self.actSetStandardBlockingConnection,
                          self.actSetCustomBlockingConnection,
                          self.actRemoveConnection])
            nexxT.Qt.call_exec(m, event.screenPos())
        else:
            self.itemOfContextMenu = event.scenePos()
            m = QMenu(self.views()[0])
            cfs = self.compositeFilters()
            self.actAddComposite.setEnabled(len(cfs) > 0)
            m.addActions([self.actAddNode, self.actAddNodeFromMod, self.actAddComposite])
            flm = m.addMenu("Filter Library")
            def populate(menu, src):
                for k in sorted(src):
                    if isinstance(src[k], dict):
                        populate(menu.addMenu(k), src[k])
                    else:
                        menu.addAction(src[k])
            populate(flm, self.entryPointActions)
            m.addAction(self.actAutoLayout)
            nexxT.Qt.call_exec(m, event.screenPos())
        self.itemOfContextMenu = None

    def compositeFilters(self):
        """
        Get a list of names of composite filters.

        :return: a list of strings
        """
        sc = self.graph.getSubConfig()
        conf = sc.getConfiguration()
        return conf.getCompositeFilterNames()

    def renameDialog(self):
        """
        Opens a dialog for renamign an item (node or port)

        :return:
        """
        item = self.itemOfContextMenu
        newName, ok = QInputDialog.getText(self.views()[0], self.sender().text(),
                                           "Enter new name of " + item.itemTypeName(),
                                           text=self.itemOfContextMenu.name)
        if ok and newName != "" and newName is not None:
            if isinstance(item, BaseGraphScene.NodeItem):
                self.graph.renameNode(item.name, newName)
            elif isinstance(item, BaseGraphScene.PortItem):
                if item.isOutput:
                    if isinstance(self.graph, FilterGraph):
                        self.graph.renameDynamicOutputPort(item.nodeItem.name, item.name, newName)
                    else:
                        self.graph.renameOutputPort(item.nodeItem.name, item.name, newName)
                else:
                    if isinstance(self.graph, FilterGraph):
                        self.graph.renameDynamicInputPort(item.nodeItem.name, item.name, newName)
                    else:
                        self.graph.renameInputPort(item.nodeItem.name, item.name, newName)

    def removeDialog(self):
        """
        Opens a dialog for removing an item (Node or Port)

        :return:
        """
        item = self.itemOfContextMenu
        btn = QMessageBox.question(self.views()[0], self.sender().text(),
                                   "Do you really want to remove the " + item.itemTypeName() + "?")
        if btn == QMessageBox.Yes:
            if isinstance(item, BaseGraphScene.NodeItem):
                self.graph.deleteNode(item.name)
            elif isinstance(item, BaseGraphScene.PortItem):
                if item.isOutput:
                    if isinstance(self.graph, FilterGraph):
                        self.graph.deleteDynamicOutputPort(item.nodeItem.name, item.name)
                    else:
                        self.graph.deleteOutputPort(item.nodeItem.name, item.name)
                else:
                    if isinstance(self.graph, FilterGraph):
                        self.graph.deleteDynamicInputPort(item.nodeItem.name, item.name)
                    else:
                        self.graph.deleteInputPort(item.nodeItem.name, item.name)

    def onConnectionRemove(self):
        """
        Removes a connection

        :return:
        """
        item = self.itemOfContextMenu
        self.graph.deleteConnection(item.portFrom.nodeItem.name, item.portFrom.name,
                                    item.portTo.nodeItem.name, item.portTo.name)

    def onConnSetNonBlocking(self):
        """
<<<<<<< HEAD
        Set a connection as non blocking (i.e. width=0)
=======
        Sets the conmnection to non blocking mode.

        :return:
>>>>>>> d3c15fe6
        """
        item = self.itemOfContextMenu
        self.graph.setConnectionProperties(item.portFrom.nodeItem.name, item.portFrom.name,
                                           item.portTo.nodeItem.name, item.portTo.name, dict(width=0))
        item.sync()

    def onConnSetBlocking(self):
        """
<<<<<<< HEAD
        Set a connection as blocking (i.e. width=1)
=======
        Sets the conmnection to blocking mode.

        :return:
>>>>>>> d3c15fe6
        """
        item = self.itemOfContextMenu
        self.graph.setConnectionProperties(item.portFrom.nodeItem.name, item.portFrom.name,
                                           item.portTo.nodeItem.name, item.portTo.name, dict(width=1))
        item.sync()

    def onConnSetCustom(self):
        """
<<<<<<< HEAD
        Set the width of a connection to a custom value.
=======
        Sets the connection to a custom width.

        :return:
>>>>>>> d3c15fe6
        """
        item = self.itemOfContextMenu
        c = item.portFrom.nodeItem.name, item.portFrom.name, item.portTo.nodeItem.name, item.portTo.name
        width = self.graph.getConnectionProperties(*c)["width"]
        width, ok = QInputDialog.getInt(self.views()[0], self.sender().text(), "Enter connection width", width, 1)
        if ok:
            self.graph.setConnectionProperties(*(c + (dict(width=width),)))
            item.sync()

    def addInputPort(self):
        """
        Adds an input port to a node

        :return:
        """
        item = self.itemOfContextMenu
        if isinstance(item, BaseGraphScene.NodeItem):
            newName, ok = QInputDialog.getText(self.views()[0], self.sender().text(),
                                               "Enter name of input port of " + item.itemTypeName())
            if not ok:
                return
            if isinstance(self.graph, FilterGraph):
                self.graph.addDynamicInputPort(item.name, newName)
            else:
                self.graph.addInputPort(item.name, newName)

    def addOutputPort(self):
        """
        Adds an output port to a node

        :return:
        """
        item = self.itemOfContextMenu
        if isinstance(item, BaseGraphScene.NodeItem):
            newName, ok = QInputDialog.getText(self.views()[0], self.sender().text(),
                                               "Enter name of output port of " + item.itemTypeName())
            if not ok:
                return
            if isinstance(self.graph, FilterGraph):
                self.graph.addDynamicOutputPort(item.name, newName)
            else:
                self.graph.addOutputPort(item.name, newName)

    def setThread(self):
        """
        Opens a dialog to enter the new thread of the node.

        :return:
        """
        item = self.itemOfContextMenu
        threads = SubConfiguration.getThreadSet(self.graph.getSubConfig())
        newThread, ok = QInputDialog.getItem(self.views()[0], self.sender().text(),
                                             "Enter name of new thread of " + item.name,
                                             list(sorted(threads)), editable=True)
        if not ok or newThread is None or newThread == "":
            return
        mockup = self.graph.getMockup(item.name)
        pc = mockup.propertyCollection().getChildCollection("_nexxT")
        pc.setProperty("thread", newThread)
        self.graph.getSubConfig().getConfiguration().setDirty(True)
        item.sync()

    def onAddNode(self):
        """
        Called when the user wants to add a new node. (Generic variant)

        :return:
        """
        newName, ok = QInputDialog.getText(self.views()[0], self.sender().text(),
                                           "Enter name of new node")
        if ok:
            self.graph.addNode(newName)
            self.nodes[newName].setPos(self.itemOfContextMenu)

    def onSuggestDynamicPorts(self):
        """
        Called when the user wants to add dynamic ports based on the filter's suggestions.

        :return:
        """
        assertMainThread()
        item = self.itemOfContextMenu
        if isinstance(item, BaseGraphScene.NodeItem) and isinstance(self.graph, FilterGraph):
            mockup = self.graph.getMockup(item.name)
            with mockup.createFilter() as env:
                inputPorts, outputPorts = env.getPlugin().onSuggestDynamicPorts()
            if len(inputPorts) > 0 or len(outputPorts) > 0:
                inputPorts, outputPorts = PortSelectorDialog.getSelectedPorts(self.views()[0], inputPorts, outputPorts,
                                                                              self.graph, item.name)
                for ip in inputPorts:
                    self.graph.addDynamicInputPort(item.name, ip)
                for op in outputPorts:
                    self.graph.addDynamicOutputPort(item.name, op)
            else:
                QMessageBox.information(self.views()[0], "nexxT: information", "The filter does not suggest any ports.")

    def onAddFilterFromFile(self):
        """
        Called when the user wants to add a new filter from a file (FilterGraph variant).
        Opens a dialog to select the file.

        :return:
        """
        if platform.system().lower() == "linux":
            suff = "*.so"
        else:
            suff = "*.dll"
        library, ok = QFileDialog.getOpenFileName(self.views()[0], "Choose Library", filter=f"Filters (*.py {suff})")
        if not (ok and library is not None and os.path.exists(library)):
            return
        if library.endswith(".py"):
            library = "pyfile://" + library
        else:
            library = "binary://" + library
        self._genericAdd(library)

    def onAddFilterFromMod(self):
        """
        Called when the user wants to add a new filter from a python module.

        :return:
        """
        library, ok = QInputDialog.getText(self.views()[0], "Choose python module", "Choose python module")
        if ok:
            if not library.startswith("pymod://"):
                library = "pymod://" + library
            self._genericAdd(library)

    @handleException
    def _addFilterFromEntryPoint(self):
        ep_name = self.sender().data()
        library = "entry_point://" + ep_name
        name = self.graph.addNode(library, ep_name.split(".")[-1])
        self.nodes[name].setPos(self.itemOfContextMenu)

    def addFilterFromEntryPoint(self):
        """
        Add a filter from its corresponding entry point (the entry point is deduced from the sender action's data()).

        :return:
        """
        self._addFilterFromEntryPoint()

    def onAddComposite(self):
        """
        Called when the user wants to add a new composite filter to this graph.

        :return:
        """
        cfs = self.compositeFilters()
        compName, ok = QInputDialog.getItem(self.views()[0], "Choose composite filter", "Choose composite filter", cfs)
        if ok:
            sc = self.graph.getSubConfig()
            conf = sc.getConfiguration()
            comp = conf.compositeFilterByName(compName)
            name = self.graph.addNode(comp, "compositeNode", suggestedName=compName)
            self.nodes[name].setPos(self.itemOfContextMenu)

    def _genericAdd(self, library):
        pm = PluginManager.singleton()
        filters = pm.getFactoryFunctions(library)
        if len(filters) > 0:
            factory, ok = QInputDialog.getItem(self.views()[0], "Choose filter", "Choose filter", filters)
            if not ok or not factory in filters:
                return
        else:
            factory = filters[0]
        name = self.graph.addNode(library, factory)
        self.nodes[name].setPos(self.itemOfContextMenu)<|MERGE_RESOLUTION|>--- conflicted
+++ resolved
@@ -1256,13 +1256,9 @@
 
     def onConnSetNonBlocking(self):
         """
-<<<<<<< HEAD
-        Set a connection as non blocking (i.e. width=0)
-=======
         Sets the conmnection to non blocking mode.
 
         :return:
->>>>>>> d3c15fe6
         """
         item = self.itemOfContextMenu
         self.graph.setConnectionProperties(item.portFrom.nodeItem.name, item.portFrom.name,
@@ -1271,13 +1267,9 @@
 
     def onConnSetBlocking(self):
         """
-<<<<<<< HEAD
-        Set a connection as blocking (i.e. width=1)
-=======
         Sets the conmnection to blocking mode.
 
         :return:
->>>>>>> d3c15fe6
         """
         item = self.itemOfContextMenu
         self.graph.setConnectionProperties(item.portFrom.nodeItem.name, item.portFrom.name,
@@ -1286,13 +1278,9 @@
 
     def onConnSetCustom(self):
         """
-<<<<<<< HEAD
-        Set the width of a connection to a custom value.
-=======
         Sets the connection to a custom width.
 
         :return:
->>>>>>> d3c15fe6
         """
         item = self.itemOfContextMenu
         c = item.portFrom.nodeItem.name, item.portFrom.name, item.portTo.nodeItem.name, item.portTo.name
