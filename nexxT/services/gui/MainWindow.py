--- conflicted
+++ resolved
@@ -10,21 +10,14 @@
 import logging
 import re
 import subprocess
+import time
 import sys
-<<<<<<< HEAD
 import nexxT.shiboken
 from nexxT.Qt.QtWidgets import (QMainWindow, QMdiArea, QMdiSubWindow, QDockWidget, QWidget, QGridLayout,
                                QMenuBar, QMessageBox, QScrollArea, QLabel)
 from nexxT.Qt.QtCore import (QObject, Signal, Slot, Qt, QByteArray, QDataStream, QIODevice, QRect, QPoint, QSettings,
-=======
-import time
-import shiboken2
-from PySide2.QtWidgets import (QMainWindow, QMdiArea, QMdiSubWindow, QDockWidget, QAction, QWidget, QGridLayout,
-                               QMenuBar, QMessageBox, QScrollArea, QLabel, QActionGroup)
-from PySide2.QtCore import (QObject, Signal, Slot, Qt, QByteArray, QDataStream, QIODevice, QRect, QPoint, QSettings,
->>>>>>> 22dac2d8
                             QTimer, QUrl, QEvent)
-from nexxT.Qt.QtGui import QDesktopServices, QAction
+from nexxT.Qt.QtGui import QDesktopServices, QAction, QActionGroup
 import nexxT
 from nexxT.interface import Filter
 from nexxT.core.Application import Application
