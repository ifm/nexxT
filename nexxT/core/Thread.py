# SPDX-License-Identifier: Apache-2.0
# Copyright (C) 2020 ifm electronic gmbh
#
# THE PROGRAM IS PROVIDED "AS IS" WITHOUT WARRANTY OF ANY KIND.
#

"""
This module defines the class NexTThread.
"""

import logging
import sys
import threading
from nexxT.Qt.QtCore import Qt, QObject, Signal, Slot, QCoreApplication, QThread
from nexxT.interface import FilterState, Services
from nexxT.core.Exceptions import NodeExistsError, NexTInternalError, NodeNotFoundError, NexTRuntimeError
from nexxT.core.Utils import handleException, MethodInvoker

logger = logging.getLogger(__name__)

class NexTThread(QObject):
    """
    A thread of the active application
    """

    class ThreadWithCoverage(QThread):
        """
        A thread with coverage enabled (if present)
        """

        @handleException
        def startupHook(self):
            """
            see https://github.com/nedbat/coveragepy/issues/582
            and https://github.com/nedbat/coveragepy/issues/686
            :return:
            """
            th = threading._trace_hook # pylint: disable=protected-access
            if hasattr(sys, "settrace") and th is not None:
                logger.info("Registering startup hook for coverage")
                sys.settrace(th)
                logger.info("Startup hook registered")
            else:
                logger.debug("Skip startup hook registration (coverage not enabled).")

        def run(self):
            """
            Overwritten from QThread, registers the trace hook and proceeds with normal event-loop processing.
            :return:
            """
            self.startupHook()
            super().run()

    operationFinished = Signal() # used to synchronize threads from active application

    _operations = dict(
        init=FilterState.INITIALIZING,
        open=FilterState.OPENING,
        start=FilterState.STARTING,
        stop=FilterState.STOPPING,
        close=FilterState.CLOSING,
        deinit=FilterState.DEINITIALIZING,
    )

    def __init__(self, name):
        """
        Creates a NexTThread instance with a name. If this is not the main thread, create a corresponding
        QThread and start it (i.e., the event loop).
        :param name: name of the thread
        """
        super().__init__()
        self._filters = {}
        self._filter2name = {}
        self._mockups = {}
        self._name = name
        try:
            self._profsrv = Services.getService("Profiling")
            if hasattr(self._profsrv, "data") and self._profsrv.data() is None:
                self._profsrv = None
        except KeyError:
            self._profsrv = None
        if not self.thread() is QCoreApplication.instance().thread():
            raise NexTInternalError("unexpected thread")
        if name == "main":
            self._qthread = QCoreApplication.instance().thread()
            self._qthread.setObjectName(name)
        else:
            self._qthread = self.ThreadWithCoverage(parent=self)
            self._qthread.setObjectName(name)
            self._qthread.start()
        self.moveToThread(self._qthread)
        self.cleanUpCalled = False

    def __del__(self):
        logger.debug("destructor of Thread")
        if not self.cleanUpCalled:
            logger.warning("Thread:: calling cleanup in destructor.")
            self.cleanup()
        logger.debug("destructor of Thread done")

    def cleanup(self):
        """
        Stop threads and deallocate all resources.
        :return:
        """
        self.cleanUpCalled = True
        if self._name != "main" and self._qthread is not None:
            logger.internal("stopping thread %s", self._name)
            self._qthread.quit()
            self._qthread.wait()
            self._qthread = None
        logger.internal("cleanup filters")
        for _, f in self._filters.items():
            f.destroy()
        self._filters.clear()
        self._filter2name.clear()
        logger.internal("cleanup mockups")
        # Note: the mockups are in ownership of the corresponding graph, we don't delete them
        self._mockups.clear()
        logger.internal("Thread cleanup done")

    def addMockup(self, name, mockup):
        """
        Add a FilterMockup instance by name.
        :param name: name of the filter
        :param mockup: the corresponding FilterMockup instance
        :return:
        """
        if name in self._mockups:
            raise NodeExistsError(name)
        self._mockups[name] = mockup

    def getFilter(self, name):
        """
        Return a filter by name.
        :param name: the filter name
        :return: A nexxT Filter instance
        """
        if not name in self._filters:
            raise NodeNotFoundError(name)
        return self._filters[name]

    def getName(self, filterEnvironment):
        """
        Return the path to the filter environment
        :param filterEnvironment: a FilterEnvironment instance
        :return: [Application instance] + [CompositeFilter instance]*
        """
        if not filterEnvironment in self._filter2name:
            raise NexTRuntimeError("Filterenvironment not found. Not active?")
        return self._filter2name[filterEnvironment]

    def qthread(self):
        """
        Return the corresponding qthread.
        :return: a QThread instance
        """
        return self._qthread

    @Slot(str, object)
    def performOperation(self, operation, barrier):
        """
        Perform the given operation on all filters.
        :param operation: one of "create", "destruct", "init", "open", "start", "stop", "close", "deinit"
        :param barrier: a barrier object to synchronize threads
        :return: None
        """
        # wait that all threads are in their event loop.
        inProcessEvents = self._qthread.property("processEventsRunning")
        if inProcessEvents:
            logging.getLogger(__name__).warning(
                "operation %s happening during receiveAsync's processEvents. This shouldn't be happening.", operation)
<<<<<<< HEAD
            MethodInvoker(dict(object=self, method="performOperation", thread=self.thread()),
                          Qt.QueuedConnection, operation, barrier)
=======
>>>>>>> d0da9161

        barrier.wait()
        if operation in self._operations:
            # pre-adaptation of states (e.g. from CONSTRUCTED to INITIALIZING)
            # before one of the actual operations is called, all filters are in the adapted state
            for name in self._mockups:
                self._filters[name].preStateTransition(self._operations[operation])
            # wait for all threads
            barrier.wait()
        # perform operation for all filters
        for name, mockup in self._mockups.items():
            try:
                if operation == "create":
                    res = mockup.createFilter()
                    res.setParent(self)
                    self._filters[name] = res
                    self._filter2name[res] = name
                    logger.internal("Created filter %s in thread %s", name, self._name)
                elif operation == "destruct":
                    self._filters[name].destroy()
                    logging.getLogger(__name__).internal("deleting filter...")
                    del self._filters[name]
                    logging.getLogger(__name__).internal("filter deleted")
                else:
                    op = getattr(self._filters[name], operation)
                    op()
                if operation == "start":
                    if self._profsrv is not None:
                        self._profsrv.registerThread()
                elif operation == "stop":
                    if self._profsrv is not None:
                        self._profsrv.deregisterThread()
            except Exception: # pylint: disable=broad-except
                # catching a general exception is exactly what is wanted here
                logging.getLogger(__name__).exception("Exception while performing operation '%s' on %s",
                                                      operation, name)
        # notify ActiveApplication
        logging.getLogger(__name__).internal("emitting finished")
        self.operationFinished.emit()
        # and wait for all other threads to complete
        logging.getLogger(__name__).internal("waiting for barrier")
        barrier.wait()
        logging.getLogger(__name__).internal("performOperation done")<|MERGE_RESOLUTION|>--- conflicted
+++ resolved
@@ -170,11 +170,6 @@
         if inProcessEvents:
             logging.getLogger(__name__).warning(
                 "operation %s happening during receiveAsync's processEvents. This shouldn't be happening.", operation)
-<<<<<<< HEAD
-            MethodInvoker(dict(object=self, method="performOperation", thread=self.thread()),
-                          Qt.QueuedConnection, operation, barrier)
-=======
->>>>>>> d0da9161
 
         barrier.wait()
         if operation in self._operations:
